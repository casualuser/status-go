--- conflicted
+++ resolved
@@ -10,19 +10,12 @@
 
 // signals
 const (
-<<<<<<< HEAD
-	EventLocalStorageSet   = "local_storage.set"
-	EventSendMessage       = "jail.send_message"
-	EventShowSuggestions   = "jail.show_suggestions"
-	LocalStorageMaxDataLen = 256
-=======
 	EventLocalStorageSet = "local_storage.set"
 	EventSendMessage     = "jail.send_message"
 	EventShowSuggestions = "jail.show_suggestions"
 
 	// EventConsoleLog defines the event type for the console.log call.
 	eventConsoleLog = "vm.console.log"
->>>>>>> d6d42ac6
 )
 
 // registerHandlers augments and transforms a given jail cell's underlying VM,
